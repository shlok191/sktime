[project]
name = "sktime"
version = "0.21.0"
description = "A unified framework for machine learning with time series"
authors = [
    {name = "sktime developers", email = "sktime.toolbox@gmail.com"},
]
maintainers = [
    {name = "sktime developers", email = "sktime.toolbox@gmail.com"},
    {name = "Franz Király"},
    {name = "Jonathan Bechtel"},
    {name = "Kiril Ralinovski"},
    {name = "Marc Rovira"},
    {name = "Sagar Mishra"},
    {name = "Ugochukwu Onyeka"},
]
readme = "README.md"
keywords = [
    "data-science",
    "machine-learning",
    "data-mining",
    "time-series",
    "scikit-learn",
    "forecasting",
    "time-series-analysis",
    "time-series-classification",
    "time-series-regression",
]
classifiers = [
    "Intended Audience :: Science/Research",
    "Intended Audience :: Developers",
    "License :: OSI Approved :: BSD License",
    "Programming Language :: Python",
    "Topic :: Software Development",
    "Topic :: Scientific/Engineering",
    "Operating System :: Microsoft :: Windows",
    "Operating System :: POSIX",
    "Operating System :: Unix",
    "Operating System :: MacOS",
    "Programming Language :: Python :: 3.8",
    "Programming Language :: Python :: 3.9",
    "Programming Language :: Python :: 3.10",
    "Programming Language :: Python :: 3.11",
]
requires-python = ">=3.8,<3.12"
dependencies = [
    "deprecated>=1.2.13",
    "numpy>=1.21.0,<1.26",
    "pandas>=1.1.0,<2.1.0",
    "packaging",
<<<<<<< HEAD
    "scikit-learn>=0.24.0,<1.3.0",
=======
    "scikit-base<0.6.0",
    "scikit-learn>=0.24.0,<1.4.0",
>>>>>>> 08d5adb6
    "scipy<2.0.0,>=1.2.0",
]

[project.optional-dependencies]
all_extras = [
    "attrs",
    "cloudpickle",
    "dash!=2.9.0",
    "dask",
    "dtw-python",
    "esig==0.9.7; python_version < '3.10'",
    "filterpy>=1.4.5; python_version < '3.11'",
    "gluonts>=0.9.0",
    "h5py",
    "hmmlearn>=0.2.7; python_version < '3.11'",
    "holidays",
    "keras-self-attention; python_version < '3.11'",
    "kotsu>=0.3.1",
    "matplotlib>=3.3.2",
    "mne",
    "numba>=0.53; python_version < '3.11'",
    "pmdarima>=1.8.0,!=1.8.1,<3.0.0",
    "prophet>=1.1",
    "pycatch22",
    "pykalman>=0.9.5; python_version < '3.11'",
    "pyod>=0.8.0; python_version < '3.11'",
    "scikit-optimize",
    "scikit_posthocs>=0.6.5",
    "seaborn>=0.11.0",
    "seasonal",
    "statsforecast>=0.5.2; python_version < '3.11'",
    "statsmodels>=0.12.1",
    "stumpy>=1.5.1; python_version < '3.11'",
    "tbats>=1.1.0",
    "tensorflow; python_version < '3.11'",
    "tsfresh>=0.17.0",
    "tslearn>=0.5.2,<0.6.0; python_version < '3.11'",
    "xarray",
]

all_extras_pandas2 = [
    "attrs",
    "cloudpickle",
    "dash!=2.9.0",
    "dask<2023.7.1",
    "dtw-python",
    "esig==0.9.7; python_version < '3.10'",
    "filterpy>=1.4.5; python_version < '3.11'",
    "gluonts>=0.9.0",
    "h5py",
    "hmmlearn>=0.2.7; python_version < '3.11'",
    "holidays",
    "keras-self-attention; python_version < '3.11'",
    "kotsu>=0.3.1",
    "matplotlib>=3.3.2",
    "mne",
    "numba>=0.53; python_version < '3.11'",
    "pmdarima>=1.8.0,!=1.8.1,<3.0.0",
    "prophet>=1.1",
    "pycatch22",
    "pykalman>=0.9.5; python_version < '3.11'",
    "pyod>=0.8.0; python_version < '3.11'",
    "scikit_posthocs>=0.6.5",
    "seaborn>=0.11.0",
    "seasonal",
    "statsforecast>=0.5.2; python_version < '3.11'",
    "statsmodels>=0.12.1",
    "stumpy>=1.5.1; python_version < '3.11'",
    "tbats>=1.1.0",
    "tensorflow; python_version < '3.11'",
    "tsfresh>=0.17.0",
    "tslearn>=0.5.2,<0.6.0; python_version < '3.11'",
    "xarray",
]

cython_extras = [
    "mrsqm; python_version < '3.11'",
]

dev = [
    "backoff",
    "httpx",
    "pre-commit",
    "pytest",
    "pytest-cov",
    "pytest-randomly",
    "pytest-timeout",
    "pytest-xdist",
    "wheel",
]

mlflow = [
    "mlflow",
]

mlflow_tests = [
    "boto3",
    "botocore",
    "mlflow",
    "moto",
]

binder = [
    "jupyter",
    "pandas<2.0.0",
]

docs = [
    "jupyter",
    "myst-parser",
    "nbsphinx>=0.8.6",
    "numpydoc",
    "pydata-sphinx-theme",
    "sphinx-copybutton",
    "sphinx-issues<4.0.0",
    "sphinx-gallery<0.14.0",
    "sphinx-design<0.6.0",
    "sphinx-version-warning",
    "Sphinx<8.0.0",
    "tabulate",
]

dl = [
    "tensorflow",
]

pandas1 = [
    "pandas<2.0.0",
]

[project.urls]
Homepage = "https://www.sktime.net"
Repository = "https://github.com/sktime/sktime"
Documentation = "https://www.sktime.net"
Download = "https://pypi.org/project/sktime/#files"
"API Reference" = "https://www.sktime.net/en/stable/api_reference.html"
"Release Notes" = "https://www.sktime.net/en/stable/changelog.html"

[project.license]
file = "LICENSE"

[build-system]
requires = ["setuptools>61", "wheel", "toml", "build"]
build-backend = "setuptools.build_meta"

[tool.nbqa.exclude]
black = "^docs/source/examples/"
flake8 = "^docs/source/examples/"
isort = "^docs/source/examples/"

[tool.setuptools]
zip-safe = true

[tool.setuptools.package-data]
sktime = [
    "*.csv",
    "*.csv.gz",
    "*.arff",
    "*.arff.gz",
    "*.txt",
    "*.ts",
    "*.tsv",
]

[tool.setuptools.packages.find]
exclude = ["tests", "tests.*"]<|MERGE_RESOLUTION|>--- conflicted
+++ resolved
@@ -48,12 +48,7 @@
     "numpy>=1.21.0,<1.26",
     "pandas>=1.1.0,<2.1.0",
     "packaging",
-<<<<<<< HEAD
-    "scikit-learn>=0.24.0,<1.3.0",
-=======
-    "scikit-base<0.6.0",
     "scikit-learn>=0.24.0,<1.4.0",
->>>>>>> 08d5adb6
     "scipy<2.0.0,>=1.2.0",
 ]
 
