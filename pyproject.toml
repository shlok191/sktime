[project]
name = "sktime"
version = "0.26.0"
description = "A unified framework for machine learning with time series"
readme = "README.md"
keywords = [
  "data-mining",
  "data-science",
  "forecasting",
  "machine-learning",
  "scikit-learn",
  "time-series",
  "time-series-analysis",
  "time-series-classification",
  "time-series-regression",
]
license = { file = "LICENSE" }
# sktime is governed by the Community Council, see docs/source/get_involved/governance
# use the email or sktime discord (governance channel) to get in touch
maintainers = [
  { name = "sktime developers", email = "sktime.toolbox@gmail.com" },
  { name = "Franz Király" },
  { name = "Jonathan Bechtel" },
  { name = "Kiril Ralinovski" },
  { name = "Marc Rovira" },
  { name = "Sagar Mishra" },
  { name = "Ugochukwu Onyeka" },
]
# sktime has a large number of contributors,
# for full credits see contributors.md
authors = [
    { name = "sktime developers", email = "sktime.toolbox@gmail.com" },
]
requires-python = ">=3.8,<3.13"
classifiers = [
  "Intended Audience :: Developers",
  "Intended Audience :: Science/Research",
  "License :: OSI Approved :: BSD License",
  "Operating System :: MacOS",
  "Operating System :: Microsoft :: Windows",
  "Operating System :: POSIX",
  "Operating System :: Unix",
  "Programming Language :: Python",
  "Programming Language :: Python :: 3 :: Only",
  "Programming Language :: Python :: 3.8",
  "Programming Language :: Python :: 3.9",
  "Programming Language :: Python :: 3.10",
  "Programming Language :: Python :: 3.11",
  "Programming Language :: Python :: 3.12",
  "Topic :: Scientific/Engineering",
  "Topic :: Software Development",
]
# core dependencies of sktime
# this set should be kept minimal!
dependencies = [
  "numpy<1.27,>=1.21",  # required for framework layer and base class logic
  "packaging",  # for estimator specific dependency parsing
  "pandas<2.2.0,>=1.1",  # pandas is the main in-memory data container
  "scikit-base<0.8.0",  # base module for sklearn compatible base API
<<<<<<< HEAD
  "scikit-learn<1.5.0,>=0.24",  # required for estimators and framework layer
=======
  "scikit-learn>=0.24,<1.5.0",  # required for estimators and framework layer
>>>>>>> d8574257
  "scipy<2.0.0,>=1.2",  # required for estimators and framework layer
]

[project.optional-dependencies]
# there are the following dependency sets:
# - all_extras_pandas2, all_extras - all soft dependencies
# - single-task soft dependencies, e.g., forecasting, classification, etc.
# - dev - the developer dependency set, for contributors to sktime
# - CI related, e.g., binder, docs, tests. Not for users of sktime.
#
# soft dependencies are not required for the core functionality of sktime
# but are required by popular estimators, e.g., prophet, tbats, etc.

# all soft dependencies
#
# users can install via "pip install sktime[all_extras]"
# or "pip install sktime[all_extras_pandas2]", to install only pandas 2 compatible deps
#
all_extras = [
  "arch>=5.6,<6.4.0",
  "cloudpickle",
  "dash!=2.9.0",
  "dask<2024.1.1",
  "dtw-python",
  'esig==0.9.7; python_version < "3.10"',
  'filterpy>=1.4.5; python_version < "3.11"',
  "gluonts>=0.9",
  'h5py; python_version < "3.12"',
  'hmmlearn>=0.2.7; python_version < "3.11"',
  "holidays",
  'keras-self-attention; python_version < "3.11"',
  "kotsu>=0.3.1",
  "matplotlib>=3.3.2",
  "mne",
  'numba<0.59,>=0.53; python_version < "3.12"',
  'pmdarima!=1.8.1,<3.0.0,>=1.8; python_version < "3.12"',
  'prophet>=1.1; python_version < "3.12"',
  "pycatch22<0.4.4",
  "pykalman-bardo<0.10,>=0.9.7",
  'pyod>=0.8; python_version < "3.11"',
  "scikit-optimize",
  "scikit_posthocs>=0.6.5",
  "seaborn>=0.11",
  "seasonal",
  "skpro<2.2.0,>=2",
  'statsforecast<1.7.0,>=0.5.2; python_version < "3.12"',
  "statsmodels>=0.12.1",
  'stumpy>=1.5.1; python_version < "3.11"',
  'tbats>=1.1; python_version < "3.12"',
  'tensorflow; python_version < "3.12"',
  'tsfresh>=0.17; python_version < "3.12"',
  'tslearn<0.7.0,!=0.6.0,>=0.5.2; python_version < "3.11"',
  "xarray",
]
all_extras_pandas2 = [
  "arch>=5.6,<6.4.0",
  "cloudpickle",
  "dash!=2.9.0",
  "dask<2024.1.1",
  "dtw-python",
  'esig==0.9.7; python_version < "3.10"',
  'filterpy>=1.4.5; python_version < "3.11"',
  "gluonts>=0.9",
  'h5py; python_version < "3.12"',
  'hmmlearn>=0.2.7; python_version < "3.11"',
  "holidays",
  'keras-self-attention; python_version < "3.11"',
  "kotsu>=0.3.1",
  "matplotlib>=3.3.2",
  "mne",
  'numba<0.59,>=0.53; python_version < "3.12"',
  'pmdarima!=1.8.1,<3.0.0,>=1.8; python_version < "3.12"',
  'prophet>=1.1; python_version < "3.12"',
  "pycatch22<0.4.4",
  "pykalman-bardo<0.10,>=0.9.7",
  'pyod>=0.8; python_version < "3.11"',
  "scikit_posthocs>=0.6.5",
  "seaborn>=0.11",
  "seasonal",
  "skpro<2.2.0,>=2",
  'statsforecast<1.7.0,>=0.5.2; python_version < "3.12"',
  "statsmodels>=0.12.1",
  'stumpy>=1.5.1; python_version < "3.11"',
  'tbats>=1.1; python_version < "3.12"',
  'tensorflow; python_version < "3.12"',
  'tsfresh>=0.17; python_version < "3.12"',
  'tslearn<0.7.0,!=0.6.0,>=0.5.2; python_version < "3.11"',
  "xarray",
]

# single-task dependencies, e.g., forecasting, classification, etc.
# manually curated and intentionally smaller to avoid dependency conflicts
# names are identical with the names of the modules and estimator type strings
# dependency sets are selected to cover the most popular estimators in each module
# (this is a subjective choice, and may change over time as the ecosystem evolves,
# removals are rare and always accompanied by a deprecation warning)
#
# users can install via "pip install sktime[forecasting,transformations]" etc
#
alignment = [
  "dtw-python<1.4,>=1.3",
  'numba<0.59,>=0.53; python_version < "3.12"',
]
annotation = [
  "hmmlearn<0.4,>=0.2.7",
  'numba<0.59,>=0.53; python_version < "3.12"',
  'pyod<1.2,>=0.8; python_version < "3.12"',
]
classification = [
  'esig<0.10,>=0.9.7; python_version < "3.11"',
  'numba<0.59,>=0.53; python_version < "3.12"',
  'tensorflow<=2.14,>=2; python_version < "3.12"',
  'tsfresh<0.21,>=0.17; python_version < "3.12"',
]
clustering = [
  'numba<0.59,>=0.53; python_version < "3.12"',
  'tslearn<0.7.0,!=0.6.0,>=0.5.2; python_version < "3.12"',
]
forecasting = [
  "arch>=5.6,<6.4",
  'pmdarima!=1.8.1,<2.1,>=1.8; python_version < "3.12"',
  "prophet<1.2,>=1.1",
  "skpro<2.2,>=2",
  'statsforecast<1.7,>=0.5.2; python_version < "3.12"',
  "statsmodels<0.15,>=0.12.1",
  'tbats<1.2,>=1.1; python_version < "3.12"',
]
networks = [
  "keras-self-attention<0.52,>=0.51",
  'tensorflow<=2.14,>=2; python_version < "3.12"',
]
param_est = [
  "seasonal<0.4,>=0.3.1",
  "statsmodels<0.15,>=0.12.1",
]
regression = [
  'numba<0.59,>=0.53; python_version < "3.12"',
  'tensorflow<=2.14,>=2; python_version < "3.12"',
]
transformations = [
  'esig<0.10,>=0.9.7; python_version < "3.11"',
  "filterpy<1.5,>=1.4.5",
  "holidays>=0.29,<0.42",
  "mne>=1.5,<1.7",
  'numba<0.59,>=0.53; python_version < "3.12"',
  "pycatch22>=0.4,<0.4.4",
  "pykalman-bardo<0.10,>=0.9.7",
  "statsmodels<0.15,>=0.12.1",
  'stumpy<1.13,>=1.5.1; python_version < "3.12"',
  'tsfresh<0.21,>=0.17; python_version < "3.12"',
]

# dev - the developer dependency set, for contributors to sktime
dev = [
  "backoff",
  "httpx",
  "pre-commit",
  "pytest",
  "pytest-cov",
  "pytest-randomly",
  "pytest-timeout",
  "pytest-xdist",
  "wheel",
]

# CI related soft dependency sets - not for users of sktime, only for developers
# docs and tests are standard dep sets for development use
# they are stable and subject to deprecation policies
# contributors should use the dev dependency set for contributing to sktime, see above
docs = [
  "jupyter",
  "myst-parser",
  "nbsphinx>=0.8.6",
  "numpydoc",
  "pydata-sphinx-theme",
  "Sphinx!=7.2.0,<8.0.0",
  "sphinx-copybutton",
  "sphinx-design<0.6.0",
  "sphinx-gallery<0.16.0",
  "sphinx-issues<5.0.0",
  "tabulate",
]
tests = [
  "pytest>=7.4,<8.1",
  "pytest-cov<4.2,>=4.1",
  "pytest-randomly<3.16,>=3.15",
  "pytest-timeout>=2.1,<2.3",
  "pytest-xdist>=3.3,<3.6",
]

# CI related soft dependency sets - not for users of sktime, only for developers
# these are for specual uses and may be changed or removed at any time
binder = [
  "jupyter",
  "pandas<2.0.0",
]
cython_extras = [
  "mrseql",
  'mrsqm; python_version < "3.11"',
  "numba<0.59",
]
dl = [
  'tensorflow<=2.14,>=2; python_version < "3.12"',
  'torch; python_version < "3.12"',
]
mlflow = [
  "mlflow",
]
mlflow_tests = [
  "boto3",
  "botocore",
  "mlflow",
  "moto",
]
pandas1 = [
  "pandas<2.0.0",
]

[project.urls]
"API Reference" = "https://www.sktime.net/en/stable/api_reference.html"
Documentation = "https://www.sktime.net"
Download = "https://pypi.org/project/sktime/#files"
Homepage = "https://www.sktime.net"
"Release Notes" = "https://www.sktime.net/en/stable/changelog.html"
Repository = "https://github.com/sktime/sktime"

[build-system]
build-backend = "setuptools.build_meta"
requires = [
  "setuptools>61",
]

[tool.setuptools.package-data]
sktime = [
  "*.csv",
  "*.csv.gz",
  "*.arff",
  "*.arff.gz",
  "*.txt",
  "*.ts",
  "*.tsv",
]

[tool.setuptools.packages.find]
exclude = ["tests", "tests.*"]

[tool.nbqa.exclude]
black = "^docs/source/examples/"
flake8 = "^docs/source/examples/"
isort = "^docs/source/examples/"<|MERGE_RESOLUTION|>--- conflicted
+++ resolved
@@ -57,11 +57,7 @@
   "packaging",  # for estimator specific dependency parsing
   "pandas<2.2.0,>=1.1",  # pandas is the main in-memory data container
   "scikit-base<0.8.0",  # base module for sklearn compatible base API
-<<<<<<< HEAD
-  "scikit-learn<1.5.0,>=0.24",  # required for estimators and framework layer
-=======
   "scikit-learn>=0.24,<1.5.0",  # required for estimators and framework layer
->>>>>>> d8574257
   "scipy<2.0.0,>=1.2",  # required for estimators and framework layer
 ]
 
