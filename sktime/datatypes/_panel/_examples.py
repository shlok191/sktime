--- conflicted
+++ resolved
@@ -91,14 +91,11 @@
     example_dict_lossy[("dask_panel", "Panel", 0)] = False
 
 if _check_soft_dependencies("gluonts", severity="none"):
-<<<<<<< HEAD
     from sktime.datatypes._adapter.gluonts import (
         convert_pandas_multiindex_to_pandasDataset,
         convert_pandas_to_listDataset,
-    )
-=======
-    from sktime.datatypes._adapter.gluonts import convert_pandas_to_listDataset
->>>>>>> c96f1dca
+        convert_pandas_to_listDataset
+    )
 
     df = example_dict[("pd-multiindex", "Panel", 0)]
 
@@ -119,7 +116,6 @@
     example_dict[("gluonts_ListDataset_panel", "Panel", 0)] = list_dataset
     example_dict_lossy[("gluonts_ListDataset_panel", "Panel", 0)] = True
 
-<<<<<<< HEAD
     # Beginning example tests for PandasDataset
     df = example_dict[("pd-multiindex", "Panel", 0)]
 
@@ -135,8 +131,6 @@
     example_dict[("gluonts_PandasDataset_panel", "Panel", 0)] = pandas_dataset
     example_dict_lossy[("gluonts_PandasDataset_panel", "Panel", 0)] = False
 
-=======
->>>>>>> c96f1dca
 example_dict_metadata[("Panel", 0)] = {
     "is_univariate": False,
     "is_one_series": False,
@@ -232,7 +226,6 @@
     example_dict[("gluonts_ListDataset_panel", "Panel", 1)] = list_dataset
     example_dict_lossy[("gluonts_ListDataset_panel", "Panel", 1)] = True
 
-<<<<<<< HEAD
     # Beginning example tests for PandasDataset
     df = example_dict[("pd-multiindex", "Panel", 1)]
 
@@ -247,8 +240,6 @@
 
     example_dict[("gluonts_PandasDataset_panel", "Panel", 1)] = pandas_dataset
     example_dict_lossy[("gluonts_PandasDataset_panel", "Panel", 1)] = False
-=======
->>>>>>> c96f1dca
 
 example_dict_metadata[("Panel", 1)] = {
     "is_univariate": True,
@@ -339,7 +330,6 @@
     example_dict[("gluonts_ListDataset_panel", "Panel", 2)] = list_dataset
     example_dict_lossy[("gluonts_ListDataset_panel", "Panel", 2)] = True
 
-<<<<<<< HEAD
     # Beginning example tests for PandasDataset
     df = example_dict[("pd-multiindex", "Panel", 2)]
 
@@ -355,8 +345,6 @@
     example_dict[("gluonts_PandasDataset_panel", "Panel", 2)] = pandas_dataset
     example_dict_lossy[("gluonts_PandasDataset_panel", "Panel", 2)] = True
 
-=======
->>>>>>> c96f1dca
 example_dict_metadata[("Panel", 2)] = {
     "is_univariate": True,
     "is_one_series": True,
