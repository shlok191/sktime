"""Machine type checkers for Series scitype.

Exports checkers for Series scitype:

check_dict: dict indexed by pairs of str
  1st element = mtype - str
  2nd element = scitype - str
elements are checker/validation functions for mtype

Function signature of all elements
check_dict[(mtype, scitype)]

Parameters
----------
obj - object to check
return_metadata - bool, optional, default=False
    if False, returns only "valid" return
    if True, returns all three return objects
    if str, list of str, metadata return dict is subset to keys in return_metadata
var_name: str, optional, default="obj" - name of input in error messages

Returns
-------
valid: bool - whether obj is a valid object of mtype/scitype
msg: str - error message if object is not valid, otherwise None
        returned only if return_metadata is True
metadata: dict - metadata about obj if valid, otherwise None
        returned only if return_metadata is True
    fields:
        "is_univariate": bool, True iff series has one variable
        "is_equally_spaced": bool, True iff series index is equally spaced
        "is_empty": bool, True iff series has no variables or no instances
        "has_nans": bool, True iff the series contains NaN values
        "n_features": int, number of variables in series
        "feature_names": list of int or object, names of variables in series
"""

__author__ = ["fkiraly"]

__all__ = ["check_dict"]

import numpy as np
import pandas as pd

from sktime.datatypes._common import _req
from sktime.datatypes._common import _ret as ret
from sktime.datatypes._dtypekind import (
    DtypeKind,
    _get_feature_kind,
    _get_series_dtypekind,
)
from sktime.utils.dependencies import _check_soft_dependencies
from sktime.utils.validation.series import is_in_valid_index_types

VALID_INDEX_TYPES = (pd.RangeIndex, pd.PeriodIndex, pd.DatetimeIndex)

# whether the checks insist on freq attribute is set
FREQ_SET_CHECK = False


check_dict = dict()


def check_pddataframe_series(obj, return_metadata=False, var_name="obj"):
    metadata = dict()

    if not isinstance(obj, pd.DataFrame):
        msg = f"{var_name} must be a pandas.DataFrame, found {type(obj)}"
        return ret(False, msg, None, return_metadata)

    # check to delineate from nested_univ mtype (Panel)
    # pd.DataFrame mtype allows object dtype,
    # but if we allow object dtype with pd.Series entries,
    # the mtype becomes ambiguous, i.e., non-delineable from nested_univ
    if np.prod(obj.shape) > 0 and isinstance(obj.iloc[0, 0], (pd.Series, pd.DataFrame)):
        msg = f"{var_name} cannot contain nested pd.Series or pd.DataFrame"
        return ret(False, msg, None, return_metadata)

    # we now know obj is a pd.DataFrame
    index = obj.index
    if _req("is_empty", return_metadata):
        metadata["is_empty"] = len(index) < 1 or len(obj.columns) < 1
    if _req("is_univariate", return_metadata):
        metadata["is_univariate"] = len(obj.columns) < 2
    if _req("n_features", return_metadata):
        metadata["n_features"] = len(obj.columns)
    if _req("feature_names", return_metadata):
        metadata["feature_names"] = obj.columns.to_list()
    if _req("dtypekind_dfip", return_metadata):
        metadata["dtypekind_dfip"] = _get_series_dtypekind(obj, "pd.DataFrame")
    if _req("feature_kind", return_metadata):
        dtype_kind = _get_series_dtypekind(obj, "pd.DataFrame")
        metadata["feature_kind"] = _get_feature_kind(dtype_kind)

    # check that columns are unique
    if not obj.columns.is_unique:
        msg = f"{var_name} must have unique column indices, but found {obj.columns}"
        return ret(False, msg, None, return_metadata)

    # check whether the time index is of valid type
    if not is_in_valid_index_types(index):
        msg = (
            f"{type(index)} is not supported for {var_name}, use "
            f"one of {VALID_INDEX_TYPES} or integer index instead."
        )
        return ret(False, msg, None, return_metadata)

    # Check time index is ordered in time
    if not index.is_monotonic_increasing:
        msg = (
            f"The (time) index of {var_name} must be sorted monotonically increasing, "
            f"but found: {index}"
        )
        return ret(False, msg, None, return_metadata)

    if FREQ_SET_CHECK and isinstance(index, pd.DatetimeIndex):
        if index.freq is None:
            msg = f"{var_name} has DatetimeIndex, but no freq attribute set."
            return ret(False, msg, None, return_metadata)

    # check whether index is equally spaced or if there are any nans
    #   compute only if needed
    if _req("is_equally_spaced", return_metadata):
        metadata["is_equally_spaced"] = _index_equally_spaced(index)
    if _req("has_nans", return_metadata):
        metadata["has_nans"] = obj.isna().values.any()

    return ret(True, None, metadata, return_metadata)


check_dict[("pd.DataFrame", "Series")] = check_pddataframe_series


def check_pdseries_series(obj, return_metadata=False, var_name="obj"):
    metadata = dict()

    if not isinstance(obj, pd.Series):
        msg = f"{var_name} must be a pandas.Series, found {type(obj)}"
        return ret(False, msg, None, return_metadata)

    # we now know obj is a pd.Series
    index = obj.index
    if _req("is_empty", return_metadata):
        metadata["is_empty"] = len(index) < 1
    if _req("is_univariate", return_metadata):
        metadata["is_univariate"] = True
    if _req("n_features", return_metadata):
        metadata["n_features"] = 1
    if _req("feature_names", return_metadata):
        if not hasattr(obj, "name") or obj.name is None:
            metadata["feature_names"] = [0]
        else:
            metadata["feature_names"] = [obj.name]
    if _req("dtypekind_dfip", return_metadata):
        metadata["dtypekind_dfip"] = _get_series_dtypekind(obj, "pd.Series")
    if _req("feature_kind", return_metadata):
        dtype_kind = _get_series_dtypekind(obj, "pd.Series")
        metadata["feature_kind"] = _get_feature_kind(dtype_kind)

    # check whether the time index is of valid type
    if not is_in_valid_index_types(index):
        msg = (
            f"{type(index)} is not supported for {var_name}, use "
            f"one of {VALID_INDEX_TYPES} or integer index instead."
        )
        return ret(False, msg, None, return_metadata)

    # Check time index is ordered in time
    if not index.is_monotonic_increasing:
        msg = (
            f"The (time) index of {var_name} must be sorted monotonically increasing, "
            f"but found: {index}"
        )
        return ret(False, msg, None, return_metadata)

    if FREQ_SET_CHECK and isinstance(index, pd.DatetimeIndex):
        if index.freq is None:
            msg = f"{var_name} has DatetimeIndex, but no freq attribute set."
            return ret(False, msg, None, return_metadata)

    # check whether index is equally spaced or if there are any nans
    #   compute only if needed
    if _req("is_equally_spaced", return_metadata):
        metadata["is_equally_spaced"] = _index_equally_spaced(index)
    if _req("has_nans", return_metadata):
        metadata["has_nans"] = obj.isna().values.any()

    return ret(True, None, metadata, return_metadata)


check_dict[("pd.Series", "Series")] = check_pdseries_series


def check_numpy_series(obj, return_metadata=False, var_name="obj"):
    metadata = dict()

    if not isinstance(obj, np.ndarray):
        msg = f"{var_name} must be a numpy.ndarray, found {type(obj)}"
        return ret(False, msg, None, return_metadata)

    if len(obj.shape) == 2:
        # we now know obj is a 2D np.ndarray
        if _req("is_empty", return_metadata):
            metadata["is_empty"] = len(obj) < 1 or obj.shape[1] < 1
        if _req("is_univariate", return_metadata):
            metadata["is_univariate"] = obj.shape[1] < 2
        if _req("n_features", return_metadata):
            metadata["n_features"] = obj.shape[1]
        if _req("feature_names", return_metadata):
            metadata["feature_names"] = list(range(obj.shape[1]))
        if _req("dtypekind_dfip", return_metadata):
            metadata["dtypekind_dfip"] = _get_series_dtypekind(obj, "numpy")
        if _req("feature_kind", return_metadata):
            dtype_kind = _get_series_dtypekind(obj, "numpy")
            metadata["feature_kind"] = _get_feature_kind(dtype_kind)
    elif len(obj.shape) == 1:
        # we now know obj is a 1D np.ndarray
        if _req("is_empty", return_metadata):
            metadata["is_empty"] = len(obj) < 1
        if _req("is_univariate", return_metadata):
            metadata["is_univariate"] = True
        if _req("n_features", return_metadata):
            metadata["n_features"] = 1
        if _req("feature_names", return_metadata):
            metadata["feature_names"] = [0]
        if _req("dtypekind_dfip", return_metadata):
            metadata["dtypekind_dfip"] = _get_series_dtypekind(obj, "numpy")
        if _req("feature_kind", return_metadata):
            dtype_kind = _get_series_dtypekind(obj, "numpy")
            metadata["feature_kind"] = _get_feature_kind(dtype_kind)
    else:
        msg = f"{var_name} must be 1D or 2D numpy.ndarray, but found {len(obj.shape)}D"
        return ret(False, msg, None, return_metadata)

    # np.arrays are considered equally spaced by assumption
    if _req("is_equally_spaced", return_metadata):
        metadata["is_equally_spaced"] = True

    # check whether there any nans; compute only if requested
    if _req("has_nans", return_metadata):
        metadata["has_nans"] = pd.isnull(obj).any()

    return ret(True, None, metadata, return_metadata)


check_dict[("np.ndarray", "Series")] = check_numpy_series


def _index_equally_spaced(index):
    """Check whether pandas.index is equally spaced.

    Parameters
    ----------
    index: pandas.Index. Must be one of:
        pd.Int64Index, pd.RangeIndex, pd.PeriodIndex, pd.DatetimeIndex

    Returns
    -------
    equally_spaced: bool - whether index is equally spaced
    """
    if not is_in_valid_index_types(index):
        raise TypeError(f"index must be one of {VALID_INDEX_TYPES} or integer index")

    # empty, single and two-element indices are equally spaced
    if len(index) < 3:
        return True

    # RangeIndex is always equally spaced
    if isinstance(index, pd.RangeIndex):
        return True

    if isinstance(index, pd.PeriodIndex):
        return index.is_full

    # we now treat a necessary condition for being equally spaced:
    # the first two spaces are equal. From now on, we know this.
    if index[1] - index[0] != index[2] - index[1]:
        return False

    # another necessary condition for equally spaced:
    # index span is number of spaces times first space
    n = len(index)
    if index[n - 1] - index[0] != (n - 1) * (index[1] - index[0]):
        return False

    # fallback for all other cases:
    # in general, we need to compute all differences and check explicitly
    # CAVEAT: this has a comparabily long runtime and high memory usage
    diffs = np.diff(index)
    all_equal = np.all(diffs == diffs[0])

    return all_equal


if _check_soft_dependencies("xarray", severity="none"):
    import xarray as xr

    def check_xrdataarray_series(obj, return_metadata=False, var_name="obj"):
        metadata = {}

        if not isinstance(obj, xr.DataArray):
            msg = f"{var_name} must be a xarray.DataArray, found {type(obj)}"
            return ret(False, msg, None, return_metadata)

        # we now know obj is a xr.DataArray
        if len(obj.dims) > 2:  # Without multi indexing only two dimensions are possible
            msg = f"{var_name} must have two or less dimension, found {type(obj.dims)}"
            return ret(False, msg, None, return_metadata)

        # The first dimension is the index of the time series in sktimelen
        index = obj.indexes[obj.dims[0]]

        if _req("is_empty", return_metadata):
            metadata["is_empty"] = len(index) < 1 or len(obj.values) < 1
        # The second dimension is the set of columns
        if _req("is_univariate", return_metadata):
            metadata["is_univariate"] = len(obj.dims) == 1 or len(obj[obj.dims[1]]) < 2
        if len(obj.dims) == 1:
            if _req("n_features", return_metadata):
                metadata["n_features"] = 1
            if _req("feature_names", return_metadata):
                metadata["feature_names"] = [0]
        else:
            if _req("n_features", return_metadata):
                metadata["n_features"] = len(obj[obj.dims[1]])
            if _req("feature_names", return_metadata):
                metadata["feature_names"] = obj.indexes[obj.dims[1]].to_list()

        if _req("dtypekind_dfip", return_metadata):
            metadata["dtypekind_dfip"] = _get_series_dtypekind(obj, "xarray")
        if _req("feature_kind", return_metadata):
            dtype_kind = _get_series_dtypekind(obj, "xarray")
            metadata["feature_kind"] = _get_feature_kind(dtype_kind)

        # check that columns are unique
        if not len(obj.dims) == len(set(obj.dims)):
            msg = f"{var_name} must have unique column indices, but found {obj.dims}"
            return ret(False, msg, None, return_metadata)

        # check whether the time index is of valid type
        if not is_in_valid_index_types(index):
            msg = (
                f"{type(index)} is not supported for {var_name}, use "
                f"one of {VALID_INDEX_TYPES} or integer index instead."
            )
            return ret(False, msg, None, return_metadata)

        # Check time index is ordered in time
        if not index.is_monotonic_increasing:
            msg = (
                f"The (time) index of {var_name} must be sorted "
                f"monotonically increasing, but found: {index}"
            )
            return ret(False, msg, None, return_metadata)

        if FREQ_SET_CHECK and isinstance(index, pd.DatetimeIndex):
            if index.freq is None:
                msg = f"{var_name} has DatetimeIndex, but no freq attribute set."
                return ret(False, msg, None, return_metadata)

        # check whether index is equally spaced or if there are any nans
        #   compute only if needed
        if _req("is_equally_spaced", return_metadata):
            metadata["is_equally_spaced"] = _index_equally_spaced(index)
        if _req("has_nans", return_metadata):
            metadata["has_nans"] = obj.isnull().values.any()

        return ret(True, None, metadata, return_metadata)

    check_dict[("xr.DataArray", "Series")] = check_xrdataarray_series


if _check_soft_dependencies("dask", severity="none"):
    from sktime.datatypes._adapter.dask_to_pd import check_dask_frame

    def check_dask_series(obj, return_metadata=False, var_name="obj"):
        return check_dask_frame(
            obj=obj,
            return_metadata=return_metadata,
            var_name=var_name,
            freq_set_check=FREQ_SET_CHECK,
            scitype="Series",
        )

    check_dict[("dask_series", "Series")] = check_dask_series

if _check_soft_dependencies("gluonts", severity="none"):

    def check_gluonTS_listDataset_series(obj, return_metadata=False, var_name="obj"):
        metadata = dict()

        if (
            not isinstance(obj, list)
            or not isinstance(obj[0], dict)
            or "target" not in obj[0]
            or len(obj[0]["target"]) > 1
        ):
            msg = f"{var_name} must be a gluonts.ListDataset, found {type(obj)}"
            return ret(False, msg, None, return_metadata)

        # Check if there are no time series in the ListDataset
        if _req("is_empty", return_metadata):
            metadata["is_empty"] = len(obj) < 1

        if _req("is_univariate", return_metadata):
            # Check first if the ListDataset is empty
            if len(obj) < 1:
                metadata["is_univariate"] = True

            # Check the first time-series for total features
            else:
                metadata["is_univariate"] = obj[0]["target"].shape[1] == 1

        req_n_feat = ["n_features", "feature_names", "feature_kind", "dtypekind_dfip"]
        if _req(req_n_feat, return_metadata):
            # Check first if the ListDataset is empty
            if len(obj) < 1:
                n_features = 0
            else:
                n_features = obj[0]["target"].shape[1]

        if _req("n_features", return_metadata):
            metadata["n_features"] = n_features

        if _req("feature_kind", return_metadata):
            metadata["feature_kind"] = [DtypeKind.FLOAT] * n_features

        if _req("dtypekind_dfip", return_metadata):
            metadata["dtypekind_dfip"] = [DtypeKind.FLOAT] * n_features

        if _req("n_instances", return_metadata):
            metadata["n_instances"] = 1

        if _req("feature_names", return_metadata):
            metadata["feature_names"] = [f"value_{i}" for i in range(n_features)]

        for series in obj:
            # check that no dtype is object
            if series["target"].dtype == "object":
                msg = f"{var_name} should not have column of 'object' dtype"
                return ret(False, msg, None, return_metadata)

        # Check if a valid Frequency is set
        if FREQ_SET_CHECK and len(obj) >= 1:
            if obj[0].freq is None:
                msg = f"{var_name} has no freq attribute set."
                return ret(False, msg, None, return_metadata)

        # For a GluonTS ListDataset, only a start date and frequency is set
        # so everything should thus be equally spaced
        if _req("is_equally_spaced", return_metadata):
            metadata["is_equally_spaced"] = True

        if _req("has_nans", return_metadata):
            for series in obj:
                metadata["has_nans"] = pd.isnull(series["target"]).any()

                # Break out if at least 1 time series has NaN values
                if metadata["has_nans"]:
                    break

        return ret(True, None, metadata, return_metadata)

    def check_gluonTS_pandasDataset_series(obj, return_metadata=False, var_name="obj"):
        from gluonts.dataset.pandas import PandasDataset

        metadata = dict()

        # Check for type correctness
        if not isinstance(obj, PandasDataset):
            msg = f"{var_name} must be a gluonts.PandasDataset, found {type(obj)}"
            return ret(False, msg, None, return_metadata)

        # Convert to a pandas DF for easier checks
        df = obj._data_entries.iterable

        # Checking if the DataFrame is stored in the appropriate place
        if (
            not isinstance(df, list)
            or not isinstance(df[0], tuple)
            or not isinstance(df[0][1], pd.DataFrame)
        ):
            msg = f"{var_name} was not formed with a single-instance pandas DataFrame"
            return ret(False, msg, None, return_metadata)

        df = df[0][1]

        # Check if there are no values
        if _req("is_empty", return_metadata):
            metadata["is_empty"] = len(obj._data_entries) == 0

        if _req("is_univariate", return_metadata):
            metadata["is_univariate"] = len(df.columns) == 1

        if _req("n_features", return_metadata):
            metadata["n_features"] = 1

        if _req("n_instances", return_metadata):
            metadata["n_instances"] = 1

        if _req("n_panels", return_metadata):
            metadata["n_panels"] = 1

        if _req("feature_names", return_metadata):
            metadata["feature_names"] = df.columns

        if _req("is_equally_spaced", return_metadata):
            metadata["is_equally_spaced"] = True

        if _req("has_nans", return_metadata):
            metadata["has_nans"] = df.isna().any().any()

<<<<<<< HEAD
=======
        if _req("feature_kind", return_metadata):
            metadata["feature_kind"] = [DtypeKind.FLOAT]

        if _req("dtypekind_dfip", return_metadata):
            metadata["dtypekind_dfip"] = [DtypeKind.FLOAT]

>>>>>>> 2bd3bc15
        return ret(True, None, metadata, return_metadata)

    check_dict[("gluonts_ListDataset_series", "Series")] = (
        check_gluonTS_listDataset_series
    )

    check_dict[("gluonts_PandasDataset_series", "Series")] = (
        check_gluonTS_pandasDataset_series
    )<|MERGE_RESOLUTION|>--- conflicted
+++ resolved
@@ -478,7 +478,7 @@
         if (
             not isinstance(df, list)
             or not isinstance(df[0], tuple)
-            or not isinstance(df[0][1], pd.DataFrame)
+            or not isinstance(df[0][1], (pd.DataFrame, pd.Series))
         ):
             msg = f"{var_name} was not formed with a single-instance pandas DataFrame"
             return ret(False, msg, None, return_metadata)
@@ -510,15 +510,6 @@
         if _req("has_nans", return_metadata):
             metadata["has_nans"] = df.isna().any().any()
 
-<<<<<<< HEAD
-=======
-        if _req("feature_kind", return_metadata):
-            metadata["feature_kind"] = [DtypeKind.FLOAT]
-
-        if _req("dtypekind_dfip", return_metadata):
-            metadata["dtypekind_dfip"] = [DtypeKind.FLOAT]
-
->>>>>>> 2bd3bc15
         return ret(True, None, metadata, return_metadata)
 
     check_dict[("gluonts_ListDataset_series", "Series")] = (
