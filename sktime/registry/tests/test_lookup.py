# -*- coding: utf-8 -*-
# copyright: sktime developers, BSD-3-Clause License (see LICENSE file)
"""Testing of registry lookup functionality."""

__author__ = ["fkiraly"]

import pytest

from sktime.base import BaseObject
from sktime.registry import all_estimators, all_tags, scitype
from sktime.registry._base_classes import (
    BASE_CLASS_LOOKUP,
    BASE_CLASS_SCITYPE_LIST,
    TRANSFORMER_MIXIN_SCITYPE_LIST,
)
from sktime.registry._lookup import _check_estimator_types

VALID_SCITYPES_SET = set(
    BASE_CLASS_SCITYPE_LIST + TRANSFORMER_MIXIN_SCITYPE_LIST + ["estimator"]
)

# some scitypes have no associated tags yet
<<<<<<< HEAD
SCITYPES_WITHOUT_TAGS = ["series-annotator", "clusterer", "object", "splitter"]
=======
SCITYPES_WITHOUT_TAGS = [
    "series-annotator",
    "clusterer",
    "object",
    "splitter",
    "network",
]
>>>>>>> 01b93245

# shorthands for easy reading
b = BASE_CLASS_SCITYPE_LIST
n = len(b)

# selected examples of "search for two types at once to avoid quadratic scaling"
double_estimator_scitypes = [[b[i], b[(i + 3) % n]] for i in range(n)]
# fixtures search by individual scitypes, "None", and some pairs
estimator_scitype_fixture = [None] + BASE_CLASS_SCITYPE_LIST + double_estimator_scitypes


def _to_list(obj):
    """Put obj in list if it is not a list."""
    if not isinstance(obj, list):
        return [obj]
    else:
        return obj


def _get_type_tuple(estimator_scitype):
    """Convert scitype string(s) into tuple of classes for isinstance check.

    Parameters
    ----------
    estimator_scitypes: None, string, or list of string

    Returns
    -------
    estimator_classes : tuple of sktime base classes,
        corresponding to scitype strings in estimator_scitypes
    """
    if estimator_scitype is not None:

        estimator_classes = tuple(
            BASE_CLASS_LOOKUP[scitype] for scitype in _to_list(estimator_scitype)
        )
    else:
        estimator_classes = (BaseObject,)

    return estimator_classes


@pytest.mark.parametrize("return_names", [True, False])
@pytest.mark.parametrize("estimator_scitype", estimator_scitype_fixture)
def test_all_estimators_by_scitype(estimator_scitype, return_names):
    """Check that all_estimators return argument has correct type."""
    estimators = all_estimators(
        estimator_types=estimator_scitype,
        return_names=return_names,
    )

    estimator_classes = _get_type_tuple(estimator_scitype)

    assert isinstance(estimators, list)
    # there should be at least one estimator returned
    assert len(estimators) > 0

    # checks return type specification (see docstring)
    if return_names:
        for estimator in estimators:
            assert isinstance(estimator, tuple) and len(estimator) == 2
            assert isinstance(estimator[0], str)
            assert issubclass(estimator[1], estimator_classes)
            assert estimator[0] == estimator[1].__name__
    else:
        for estimator in estimators:
            assert issubclass(estimator, estimator_classes)


@pytest.mark.parametrize("estimator_scitype", estimator_scitype_fixture)
def test_all_tags(estimator_scitype):
    """Check that all_tags return argument has correct type."""
    tags = all_tags(estimator_types=estimator_scitype)
    assert isinstance(tags, list)

    # there should be at least one tag returned
    # exception: scitypes which we know don't have tags associated
    est_list = (
        estimator_scitype
        if isinstance(estimator_scitype, list)
        else [estimator_scitype]
    )
    if not set(est_list).issubset(SCITYPES_WITHOUT_TAGS):
        assert len(tags) > 0

    # checks return type specification (see docstring)
    for tag in tags:
        assert isinstance(tag, tuple)
        assert isinstance(tag[0], str)
        assert VALID_SCITYPES_SET.issuperset(_to_list(tag[1]))
        assert isinstance(tag[2], (str, tuple))
        if isinstance(tag[2], tuple):
            assert len(tag[2]) == 2
            assert isinstance(tag[2][0], str)
            assert isinstance(tag[2][1], (str, list))
        assert isinstance(tag[3], str)


@pytest.mark.parametrize("return_names", [True, False])
def test_all_estimators_return_names(return_names):
    """Test return_names argument in all_estimators."""
    estimators = all_estimators(return_names=return_names)
    assert isinstance(estimators, list)
    assert len(estimators) > 0

    if return_names:
        assert all([isinstance(estimator, tuple) for estimator in estimators])
        names, estimators = list(zip(*estimators))
        assert all([isinstance(name, str) for name in names])
        assert all(
            [name == estimator.__name__ for name, estimator in zip(names, estimators)]
        )

    assert all([isinstance(estimator, type) for estimator in estimators])


# arbitrary list for exclude_estimators argument test
EXCLUDE_ESTIMATORS = [
    "ElasticEnsemble",
    "ProximityForest",
    "ProximityStump",
    "ProximityTree",
]


@pytest.mark.parametrize("exclude_estimators", ["NaiveForecaster", EXCLUDE_ESTIMATORS])
def test_all_estimators_exclude_estimators(exclude_estimators):
    """Test exclued_estimators argument in all_estimators."""
    estimators = all_estimators(
        return_names=True, exclude_estimators=exclude_estimators
    )
    assert isinstance(estimators, list)
    assert len(estimators) > 0
    names, estimators = list(zip(*estimators))

    if not isinstance(exclude_estimators, list):
        exclude_estimators = [exclude_estimators]
    for estimator in exclude_estimators:
        assert estimator not in names


def _get_tag_fixture():
    """Generate a simple list of test cases for optional return_tags."""
    # just picked a few valid tags to try out as valid str return_tags args:
    test_str_as_arg = [
        "X-y-must-have-same-index",
        "capability:pred_var",
        "skip-inverse-transform",
    ]

    # we can also make them into a list to test list of str as a valid arg:
    test_list_as_arg = [test_str_as_arg]
    # Note - I don't include None explicitly as a test case - tested elsewhere
    return test_str_as_arg + test_list_as_arg


# test that all_estimators returns as expected if given correct return_tags:
@pytest.mark.parametrize("return_tags", _get_tag_fixture())
@pytest.mark.parametrize("return_names", [True, False])
def test_all_estimators_return_tags(return_tags, return_names):
    """Test ability to return estimator value of passed tags."""
    estimators = all_estimators(
        return_tags=return_tags,
        return_names=return_names,
    )
    # Helps us keep track of estimator index within the tuple:
    ESTIMATOR_INDEX = 1 if return_names else 0
    TAG_START_INDEX = ESTIMATOR_INDEX + 1

    assert isinstance(estimators[0], tuple)
    # check length of tuple is what we expect:
    if isinstance(return_tags, str):
        assert len(estimators[0]) == TAG_START_INDEX + 1
    else:
        assert len(estimators[0]) == len(return_tags) + TAG_START_INDEX

    # check that for each estimator the value for that tag is correct:
    for est_tuple in estimators:
        est = est_tuple[ESTIMATOR_INDEX]
        if isinstance(return_tags, str):
            assert est.get_class_tag(return_tags) == est_tuple[TAG_START_INDEX]
        else:
            for tag_index, tag in enumerate(return_tags):
                assert est.get_class_tag(tag) == est_tuple[TAG_START_INDEX + tag_index]


def _get_bad_return_tags():
    """Get return_tags arguments that should throw an exception."""
    # case not a str or a list:
    is_int = [12]
    # case is a list, but not all elements are str:
    is_not_all_str = [["this", "is", "a", "test", 12, "!"]]

    return is_int + is_not_all_str


# test that all_estimators breaks as expected if given bad return_tags:
@pytest.mark.parametrize("return_tags", _get_bad_return_tags())
def test_all_estimators_return_tags_bad_arg(return_tags):
    """Test ability to catch bad arguments of return_tags."""
    with pytest.raises(TypeError):
        _ = all_estimators(return_tags=return_tags)


@pytest.mark.parametrize("estimator_scitype", BASE_CLASS_SCITYPE_LIST)
def test_scitype_inference(estimator_scitype):
    """Check that scitype inverts _check_estimator_types."""
    base_class = _check_estimator_types(estimator_scitype)[0]
    inferred_scitype = scitype(base_class)

    assert (
        inferred_scitype == estimator_scitype
    ), "one of scitype, _check_estimator_types is incorrect, these should be inverses"<|MERGE_RESOLUTION|>--- conflicted
+++ resolved
@@ -20,9 +20,6 @@
 )
 
 # some scitypes have no associated tags yet
-<<<<<<< HEAD
-SCITYPES_WITHOUT_TAGS = ["series-annotator", "clusterer", "object", "splitter"]
-=======
 SCITYPES_WITHOUT_TAGS = [
     "series-annotator",
     "clusterer",
@@ -30,7 +27,6 @@
     "splitter",
     "network",
 ]
->>>>>>> 01b93245
 
 # shorthands for easy reading
 b = BASE_CLASS_SCITYPE_LIST
