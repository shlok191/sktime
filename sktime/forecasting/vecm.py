# copyright: sktime developers, BSD-3-Clause License (see LICENSE file)
"""VECM Forecaster."""


__all__ = ["VECM"]
__author__ = ["thayeylolu", "AurumnPegasus"]

import numpy as np
import pandas as pd

from sktime.forecasting.base.adapters import _StatsModelsAdapter


class VECM(_StatsModelsAdapter):
    r"""A VECM model, or Vector Error Correction Model, is a restricted.

    VAR model used for nonstationary series that are cointegrated.r

    Parameters
    ----------
    dates : array_like of datetime, optional
        See :class:`statsmodels.tsa.base.tsa_model.TimeSeriesModel` for more
        information.
    freq : str, optional
        See :class:`statsmodels.tsa.base.tsa_model.TimeSeriesModel` for more
        information.
    missing : str, optional
        See :class:`statsmodels.base.model.Model` for more information.
    k_ar_diff : int
        Number of lagged differences in the model. Equals :math:`k_{ar} - 1` in
        the formula above.
    coint_rank : int
        Cointegration rank, equals the rank of the matrix :math:`\\Pi` and the
        number of columns of :math:`\\alpha` and :math:`\\beta`.
    deterministic : str {``"n"``, ``"co"``, ``"ci"``, ``"lo"``, ``"li"``}
        * ``"n"`` - no deterministic terms
        * ``"co"`` - constant outside the cointegration relation
        * ``"ci"`` - constant within the cointegration relation
        * ``"lo"`` - linear trend outside the cointegration relation
        * ``"li"`` - linear trend within the cointegration relation

        Combinations of these are possible (e.g. ``"cili"`` or ``"colo"`` for
        linear trend with intercept). When using a constant term you have to
        choose whether you want to restrict it to the cointegration relation
        (i.e. ``"ci"``) or leave it unrestricted (i.e. ``"co"``). Do not use
        both ``"ci"`` and ``"co"``. The same applies for ``"li"`` and ``"lo"``
        when using a linear term. See the Notes-section for more information.
    seasons : int, default: 0
        Number of periods in a seasonal cycle. 0 means no seasons.
    first_season : int, default: 0
        Season of the first observation.
    method : str {"ml"}, default: "ml"
        Estimation method to use. "ml" stands for Maximum Likelihood.
    exog_coint : a scalar (float), 1D ndarray of size nobs,
        2D ndarray/pd.DataFrame of size (any, neqs)
        Deterministic terms inside the cointegration relation.
    exog_coint_fc : a scalar (float), 1D ndarray of size nobs,
        2D ndarray/pd.DataFrame of size (any, neqs)
        Forcasted value of exog_coint

    Example
    -------
    >>> from sktime.forecasting.vecm import VECM
    >>> from sktime.forecasting.model_selection import temporal_train_test_split
    >>> from sktime.forecasting.base import ForecastingHorizon
    >>> index = pd.date_range(start="2005", end="2006-12", freq="M")
    >>> df = pd.DataFrame(np.random.randint(0, 100, size=(23, 2)),
    ... columns=list("AB"),
    ... index=pd.PeriodIndex(index))
    >>> train, test = temporal_train_test_split(df)
    >>> sktime_model = VECM()  # doctest: +SKIP
    >>> fh = ForecastingHorizon([1, 3, 4, 5, 7, 9])
    >>> _ = sktime_model.fit(train, fh=fh)  # doctest: +SKIP
    >>> fc2 = sktime_model.predict(fh=fh)  # doctest: +SKIP
    """

    _tags = {
        "scitype:y": "multivariate",
        "y_inner_mtype": "pd.DataFrame",
        "X_inner_mtype": "pd.DataFrame",
        "requires-fh-in-fit": False,
        "univariate-only": False,
        "ignores-exogeneous-X": False,
        "capability:pred_int": True,
        "capability:pred_int:insample": False,
    }

    def __init__(
        self,
        dates=None,
        freq=None,
        missing="none",
        k_ar_diff=1,
        coint_rank=1,
        deterministic="n",
        seasons=0,
        first_season=0,
        method="ml",
        exog_coint=None,
        exog_coint_fc=None,
    ):
<<<<<<< HEAD
        self._set_params_from(locals())
=======
        self.dates = dates
        self.freq = freq
        self.missing = missing
        self.k_ar_diff = k_ar_diff
        self.coint_rank = coint_rank
        self.deterministic = deterministic
        self.seasons = seasons
        self.first_season = first_season
        self.method = method
        self.exog_coint = exog_coint
        self.exog_coint_fc = exog_coint_fc
>>>>>>> 3c7b3696

        super().__init__()

    def _fit(self, y, fh=None, X=None):
        """Fit forecaster to training data.

        Wrapper for statsmodel's VECM (_VECM) fit method

        Parameters
        ----------
        y : pd.DataFrame, guaranteed to have 2 or more columns
            Time series to which to fit the forecaster.
        fh : guaranteed to be ForecastingHorizon
            The forecasting horizon with the steps ahead to to predict.
            Required (non-optional) here if self.get_tag("requires-fh-in-fit")==True
            Otherwise, if not passed in _fit, guaranteed to be passed in _predict
        X : pd.DataFrame, optional (default=None)
            Exogeneous time series to fit to.

        Returns
        -------
        self : reference to self
        """
        from statsmodels.tsa.vector_ar.vecm import VECM as _VECM

        self._forecaster = _VECM(
            endog=y,
            exog=X,
            exog_coint=self.exog_coint,
            dates=self.dates,
            freq=self.freq,
            missing=self.missing,
            k_ar_diff=self.k_ar_diff,
            coint_rank=self.coint_rank,
            deterministic=self.deterministic,
            seasons=self.seasons,
            first_season=self.first_season,
        )

        self._fitted_forecaster = self._forecaster.fit(method=self.method)
        return self

    def _predict(self, fh, X):
        """Forecast time series at future horizon.

        Wrapper for statsmodel's VECM (_VECM) predict method

        Parameters
        ----------
        fh : guaranteed to be ForecastingHorizon
            The forecasting horizon with the steps ahead to to predict.
            If not passed in _fit, guaranteed to be passed here
        X : optional (default=None)
            guaranteed to be of a type in self.get_tag("X_inner_mtype")
            Exogeneous time series for the forecast

        Returns
        -------
        y_pred : pd.Series
            Point predictions
        """
        y_pred_outsample = None
        y_pred_insample = None
        exog_fc = X.values if X is not None else None
        fh_int = fh.to_relative(self.cutoff)

        # out-sample prediction
        if fh_int.max() > 0:
            y_pred_outsample = self._fitted_forecaster.predict(
                steps=fh_int[-1],
                exog_fc=exog_fc,
                exog_coint_fc=self.exog_coint_fc,
            )

        # in-sample prediction by means of residuals
        if fh_int.min() <= 0:
            # .resid returns np.ndarray
            # both values need to be pd DataFrame for subtraction
            y_pred_insample = self._y - pd.DataFrame(self._fitted_forecaster.resid)
            y_pred_insample = y_pred_insample.values

        if y_pred_insample is not None and y_pred_outsample is not None:
            y_pred = np.concatenate([y_pred_outsample, y_pred_insample], axis=0)
        else:
            y_pred = (
                y_pred_insample if y_pred_insample is not None else y_pred_outsample
            )

        index = fh.to_absolute_index(self.cutoff)
        index.name = self._y.index.name
        y_pred = pd.DataFrame(
            y_pred[fh.to_indexer(self.cutoff), :],
            index=index,
            columns=self._y.columns,
        )

        return y_pred

    # todo 0.22.0 - switch legacy_interface default to False
    # todo 0.23.0 - remove legacy_interface arg
    def _predict_interval(self, fh, X, coverage, legacy_interface=True):
        """Compute/return prediction quantiles for a forecast.

        private _predict_interval containing the core logic,
            called from predict_interval and possibly predict_quantiles
        State required:
            Requires state to be "fitted".
        Accesses in self:
            Fitted model attributes ending in "_"
            self.cutoff

        Parameters
        ----------
        fh : guaranteed to be ForecastingHorizon
            The forecasting horizon with the steps ahead to to predict.
        X : optional (default=None)
            guaranteed to be of a type in self.get_tag("X_inner_mtype")
            Exogeneous time series for the forecast
        coverage : list of float (guaranteed not None and floats in [0,1] interval)
           nominal coverage(s) of predictive interval(s)

        Returns
        -------
        pred_int : pd.DataFrame
            Column has multi-index: first level is variable name from y in fit,
                second level coverage fractions for which intervals were computed.
                    in the same order as in input `coverage`.
                Third level is string "lower" or "upper", for lower/upper interval end.
            Row index is fh, with additional (upper) levels equal to instance levels,
                from y seen in fit, if y_inner_mtype is Panel or Hierarchical.
            Entries are forecasts of lower/upper interval end,
                for var in col index, at nominal coverage in second col index,
                lower/upper depending on third col index, for the row index.
                Upper/lower interval end forecasts are equivalent to
                quantile forecasts at alpha = 0.5 - c/2, 0.5 + c/2 for c in coverage.
        """
        exog_fc = X.values if X is not None else None
        fh_int = fh.to_relative(self.cutoff)
        var_names = (
            self._y.index.name
            if self._y.index.name is not None
            else self._y.columns.values
        )
        int_idx = pd.MultiIndex.from_product([var_names, coverage, ["lower", "upper"]])

        all_values = []  # will store predicted intervals for each coverage value
        for c in coverage:
            alpha = 1 - c
            _, y_lower, y_upper = self._fitted_forecaster.predict(
                steps=fh_int[-1],
                exog_fc=exog_fc,
                exog_coint_fc=self.exog_coint_fc,
                alpha=alpha,
            )
            values = []
            for v_idx in range(len(var_names)):
                values.append(y_lower[0][v_idx])
                values.append(y_upper[0][v_idx])

            all_values.extend(values)

        pred_int = pd.DataFrame(
            [all_values], index=fh.to_absolute_index(self.cutoff), columns=int_idx
        )

        return pred_int<|MERGE_RESOLUTION|>--- conflicted
+++ resolved
@@ -99,21 +99,7 @@
         exog_coint=None,
         exog_coint_fc=None,
     ):
-<<<<<<< HEAD
         self._set_params_from(locals())
-=======
-        self.dates = dates
-        self.freq = freq
-        self.missing = missing
-        self.k_ar_diff = k_ar_diff
-        self.coint_rank = coint_rank
-        self.deterministic = deterministic
-        self.seasons = seasons
-        self.first_season = first_season
-        self.method = method
-        self.exog_coint = exog_coint
-        self.exog_coint_fc = exog_coint_fc
->>>>>>> 3c7b3696
 
         super().__init__()
 
